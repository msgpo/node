/*
 * Copyright (C) 2017 The "MysteriumNetwork/node" Authors.
 *
 * This program is free software: you can redistribute it and/or modify
 * it under the terms of the GNU General Public License as published by
 * the Free Software Foundation, either version 3 of the License, or
 * (at your option) any later version.
 *
 * This program is distributed in the hope that it will be useful,
 * but WITHOUT ANY WARRANTY; without even the implied warranty of
 * MERCHANTABILITY or FITNESS FOR A PARTICULAR PURPOSE.  See the
 * GNU General Public License for more details.
 *
 * You should have received a copy of the GNU General Public License
 * along with this program.  If not, see <http://www.gnu.org/licenses/>.
 */

package cli

import (
	"flag"
	"fmt"
	"io"
	stdlog "log"
	"path/filepath"
	"strings"
	"time"

	"github.com/chzyer/readline"
	"github.com/rs/zerolog/log"
	"github.com/urfave/cli/v2"

	"github.com/mysteriumnetwork/node/cmd"
	"github.com/mysteriumnetwork/node/config"
	"github.com/mysteriumnetwork/node/config/urfavecli/clicontext"
	"github.com/mysteriumnetwork/node/core/connection"
	"github.com/mysteriumnetwork/node/core/node"
	"github.com/mysteriumnetwork/node/datasize"
	"github.com/mysteriumnetwork/node/metadata"
	"github.com/mysteriumnetwork/node/money"
	"github.com/mysteriumnetwork/node/services"
	tequilapi_client "github.com/mysteriumnetwork/node/tequilapi/client"
	"github.com/mysteriumnetwork/node/tequilapi/contract"
	"github.com/mysteriumnetwork/node/utils"
)

const cliCommandName = "cli"

const serviceHelp = `service <action> [args]
	start	<ProviderID> <ServiceType> [options]
	stop	<ServiceID>
	status	<ServiceID>
	list
	sessions

	example: service start 0x7d5ee3557775aed0b85d691b036769c17349db23 openvpn --openvpn.port=1194 --openvpn.proto=UDP`

// NewCommand constructs CLI based Mysterium UI with possibility to control quiting
func NewCommand() *cli.Command {
	return &cli.Command{
		Name:   cliCommandName,
		Usage:  "Starts a CLI client with a Tequilapi",
		Before: clicontext.LoadUserConfigQuietly,
		Action: func(ctx *cli.Context) error {
			config.ParseFlagsNode(ctx)
			nodeOptions := node.GetOptions()
			cmdCLI := &cliApp{
				historyFile: filepath.Join(nodeOptions.Directories.Data, ".cli_history"),
				tequilapi:   tequilapi_client.NewClient(nodeOptions.TequilapiAddress, nodeOptions.TequilapiPort),
			}
			cmd.RegisterSignalCallback(utils.SoftKiller(cmdCLI.Kill))

			return describeQuit(cmdCLI.Run(ctx.Args()))
		},
	}
}

func describeQuit(err error) error {
	if err == nil || err == io.EOF || err == readline.ErrInterrupt {
		log.Info().Msg("Stopping application")
		return nil
	}
	log.Error().Err(err).Stack().Msg("Terminating application due to error")
	return err
}

// cliApp describes CLI based Mysterium UI
type cliApp struct {
	historyFile      string
	tequilapi        *tequilapi_client.Client
	fetchedProposals []contract.ProposalDTO
	completer        *readline.PrefixCompleter
	reader           *readline.Instance

	currentConsumerID string
}

const redColor = "\033[31m%s\033[0m"
const identityDefaultPassphrase = ""
const statusConnected = "Connected"

var versionSummary = metadata.VersionAsSummary(metadata.LicenseCopyright(
	"type 'license --warranty'",
	"type 'license --conditions'",
))

// Run runs CLI interface synchronously, in the same thread while blocking it
func (c *cliApp) Run(args cli.Args) (err error) {
	c.completer = newAutocompleter(c.tequilapi, c.fetchedProposals)
	c.fetchedProposals = c.fetchProposals()

	if args.Len() > 0 {
		c.handleActions(strings.Join(args.Slice(), " "))
		return nil
	}

	fmt.Println(versionSummary)

	c.reader, err = readline.NewEx(&readline.Config{
		Prompt:          fmt.Sprintf(redColor, "» "),
		HistoryFile:     c.historyFile,
		AutoComplete:    c.completer,
		InterruptPrompt: "^C",
		EOFPrompt:       "exit",
	})
	if err != nil {
		return err
	}
	// TODO Should overtake output of CommandRun
	stdlog.SetOutput(c.reader.Stderr())

	for {
		line, err := c.reader.Readline()
		if err == readline.ErrInterrupt && len(line) > 0 {
			continue
		} else if err != nil {
			c.quit()
			return err
		}

		c.handleActions(line)
	}
}

// Kill stops cli
func (c *cliApp) Kill() error {
	c.reader.Clean()
	return c.reader.Close()
}

func (c *cliApp) handleActions(line string) {
	line = strings.TrimSpace(line)

	staticCmds := []struct {
		command string
		handler func()
	}{
		{"exit", c.quit},
		{"quit", c.quit},
		{"help", c.help},
		{"status", c.status},
		{"healthcheck", c.healthcheck},
		{"nat", c.natStatus},
		{"location", c.location},
		{"disconnect", c.disconnect},
		{"stop", c.stopClient},
	}

	argCmds := []struct {
		command string
		handler func(argsString string)
	}{
		{"connect", c.connect},
		{"identities", c.identities},
		{"payout", c.payout},
		{"version", c.version},
		{"license", c.license},
		{"proposals", c.proposals},
		{"service", c.service},
<<<<<<< HEAD
		{"stake", c.stake},
=======
		{"mmn", c.mmnApiKey},
>>>>>>> 537286e3
	}

	for _, cmd := range staticCmds {
		if line == cmd.command {
			cmd.handler()
			return
		}
	}

	for _, cmd := range argCmds {
		if strings.HasPrefix(line, cmd.command) {
			argsString := strings.TrimSpace(line[len(cmd.command):])
			cmd.handler(argsString)
			return
		}
	}

	if len(line) > 0 {
		c.help()
	}
}

func (c *cliApp) service(argsString string) {
	args := strings.Fields(argsString)
	if len(args) == 0 {
		fmt.Println(serviceHelp)
		return
	}

	action := args[0]
	switch action {
	case "start":
		if len(args) < 3 {
			fmt.Println(serviceHelp)
			return
		}
		c.serviceStart(args[1], args[2], args[3:]...)
	case "stop":
		if len(args) < 2 {
			fmt.Println(serviceHelp)
			return
		}
		c.serviceStop(args[1])
	case "status":
		if len(args) < 2 {
			fmt.Println(serviceHelp)
			return
		}
		c.serviceGet(args[1])
	case "list":
		c.serviceList()
	case "sessions":
		c.serviceSessions()
	default:
		info(fmt.Sprintf("Unknown action provided: %s", action))
		fmt.Println(serviceHelp)
	}
}

func (c *cliApp) serviceStart(providerID, serviceType string, args ...string) {
	serviceOpts, err := parseStartFlags(serviceType, args...)
	if err != nil {
		info("Failed to parse service options:", err)
		return
	}

	service, err := c.tequilapi.ServiceStart(contract.ServiceStartRequest{
		ProviderID: providerID,
		Type:       serviceType,
		PaymentMethod: contract.ServicePaymentMethod{
			PriceGB:     serviceOpts.PaymentPricePerGB,
			PriceMinute: serviceOpts.PaymentPricePerMinute,
		},
		AccessPolicies: contract.ServiceAccessPolicies{IDs: serviceOpts.AccessPolicyList},
		Options:        serviceOpts.TypeOptions,
	})
	if err != nil {
		info("Failed to start service: ", err)
		return
	}

	status(service.Status,
		"ID: "+service.ID,
		"ProviderID: "+service.Proposal.ProviderID,
		"Type: "+service.Proposal.ServiceType)
}

func (c *cliApp) serviceStop(id string) {
	if err := c.tequilapi.ServiceStop(id); err != nil {
		info("Failed to stop service: ", err)
		return
	}

	status("Stopping", "ID: "+id)
}

func (c *cliApp) serviceList() {
	services, err := c.tequilapi.Services()
	if err != nil {
		info("Failed to get a list of services: ", err)
		return
	}

	for _, service := range services {
		status(service.Status,
			"ID: "+service.ID,
			"ProviderID: "+service.Proposal.ProviderID,
			"Type: "+service.Proposal.ServiceType)
	}
}

func (c *cliApp) serviceSessions() {
	sessions, err := c.tequilapi.Sessions()
	if err != nil {
		info("Failed to get a list of sessions: ", err)
		return
	}

	status("Current sessions", len(sessions.Sessions))
	for _, session := range sessions.Sessions {
		status(
			"ID: "+session.ID,
			"ConsumerID: "+session.ConsumerID,
			fmt.Sprintf("Data: %s/%s", datasize.FromBytes(session.BytesReceived).String(), datasize.FromBytes(session.BytesSent).String()),
			fmt.Sprintf("Tokens: %s", money.NewMoney(session.Tokens, money.CurrencyMyst)),
		)
	}
}

func (c *cliApp) serviceGet(id string) {
	service, err := c.tequilapi.Service(id)
	if err != nil {
		info("Failed to get service info: ", err)
		return
	}

	status(service.Status,
		"ID: "+service.ID,
		"ProviderID: "+service.Proposal.ProviderID,
		"Type: "+service.Proposal.ServiceType)
}

func (c *cliApp) connect(argsString string) {
	args := strings.Fields(argsString)

	helpMsg := "Please type in the provider identity. connect <consumer-identity> <provider-identity> <service-type> [dns=auto|provider|system|1.1.1.1] [disable-kill-switch]"
	if len(args) < 3 {
		info(helpMsg)
		return
	}

	consumerID, providerID, serviceType := args[0], args[1], args[2]

	var disableKillSwitch bool
	var dns connection.DNSOption
	var err error
	for _, arg := range args[3:] {
		if strings.HasPrefix(arg, "dns=") {
			kv := strings.Split(arg, "=")
			dns, err = connection.NewDNSOption(kv[1])
			if err != nil {
				warn("Invalid value: ", err)
				info(helpMsg)
				return
			}
			continue
		}
		switch arg {
		case "disable-kill-switch":
			disableKillSwitch = true
		default:
			warn("Unexpected arg:", arg)
			info(helpMsg)
			return
		}
	}

	connectOptions := contract.ConnectOptions{
		DNS:               dns,
		DisableKillSwitch: disableKillSwitch,
	}

	if consumerID == "new" {
		id, err := c.tequilapi.NewIdentity(identityDefaultPassphrase)
		if err != nil {
			warn(err)
			return
		}
		consumerID = id.Address
		success("New identity created:", consumerID)
	}

	status("CONNECTING", "from:", consumerID, "to:", providerID)

	hermesID := config.GetString(config.FlagHermesID)
	_, err = c.tequilapi.ConnectionCreate(consumerID, providerID, hermesID, serviceType, connectOptions)
	if err != nil {
		warn(err)
		return
	}

	c.currentConsumerID = consumerID

	success("Connected.")
}

func (c *cliApp) payout(argsString string) {
	args := strings.Fields(argsString)

	const usage = "payout command:\n    set"
	if len(args) == 0 {
		info(usage)
		return
	}

	action := args[0]
	switch action {
	case "set":
		payoutSignature := "payout set <identity> <ethAddress>"
		if len(args) < 2 {
			info("Please provide identity. You can select one by pressing tab.\n", payoutSignature)
			return
		}

		var identity, ethAddress string
		if len(args) > 2 {
			identity, ethAddress = args[1], args[2]
		} else {
			info("Please type in identity and Ethereum address.\n", payoutSignature)
			return
		}

		err := c.tequilapi.Payout(identity, ethAddress)
		if err != nil {
			warn(err)
			return
		}

		success(fmt.Sprintf("Payout address %s registered.", ethAddress))
	default:
		warnf("Unknown sub-command '%s'\n", action)
		fmt.Println(usage)
		return
	}
}

func (c *cliApp) mmnApiKey(argsString string) {
	args := strings.Fields(argsString)

	const profileUrl = "https://my.mysterium.network/user/profile"
	const usage = "Set MMN's API key and claim this node:\nmmn <api-key>\nTo get the token, visit: " + profileUrl + "\n"

	if len(args) == 0 {
		info(usage)
		return
	}

	apiKey := args[0]

	err := c.tequilapi.SetMMNApiKey(contract.MMNApiKeyRequest{
		ApiKey: apiKey,
	})

	if err != nil {
		warn(err)
		return
	}

	success(fmt.Sprint("MMN API key configured."))
}

func (c *cliApp) disconnect() {
	err := c.tequilapi.ConnectionDestroy()
	if err != nil {
		warn(err)
		return
	}
	c.currentConsumerID = ""
	success("Disconnected.")
}

func (c *cliApp) status() {
	status, err := c.tequilapi.ConnectionStatus()
	if err != nil {
		warn(err)
	} else {
		info("Status:", status.Status)
		info("SID:", status.SessionID)
	}

	ip, err := c.tequilapi.ConnectionIP()
	if err != nil {
		warn(err)
	} else {
		info("IP:", ip.IP)
	}

	location, err := c.tequilapi.ConnectionLocation()
	if err != nil {
		warn(err)
	} else {
		info(fmt.Sprintf("Location: %s, %s (%s - %s)", location.City, location.Country, location.UserType, location.ISP))
	}

	if status.Status == statusConnected {
		info("Proposal:", status.Proposal)

		statistics, err := c.tequilapi.ConnectionStatistics()
		if err != nil {
			warn(err)
		} else {
			info(fmt.Sprintf("Connection duration: %s", time.Duration(statistics.Duration)*time.Second))
			info(fmt.Sprintf("Data: %s/%s", datasize.FromBytes(statistics.BytesReceived), datasize.FromBytes(statistics.BytesSent)))
			info(fmt.Sprintf("Throughput: %s/%s", datasize.BitSpeed(statistics.ThroughputReceived), datasize.BitSpeed(statistics.ThroughputSent)))
			info(fmt.Sprintf("Spent: %s", money.NewMoney(statistics.TokensSpent, money.CurrencyMyst)))
		}
	}
}

func (c *cliApp) healthcheck() {
	healthcheck, err := c.tequilapi.Healthcheck()
	if err != nil {
		warn(err)
		return
	}

	info(fmt.Sprintf("Uptime: %v", healthcheck.Uptime))
	info(fmt.Sprintf("Process: %v", healthcheck.Process))
	info(fmt.Sprintf("Version: %v", healthcheck.Version))
	buildString := metadata.FormatString(healthcheck.BuildInfo.Commit, healthcheck.BuildInfo.Branch, healthcheck.BuildInfo.BuildNumber)
	info(buildString)
}

func (c *cliApp) natStatus() {
	status, err := c.tequilapi.NATStatus()
	if err != nil {
		warn("Failed to retrieve NAT traversal status:", err)
		return
	}

	if status.Error == "" {
		infof("NAT traversal status: %q\n", status.Status)
	} else {
		infof("NAT traversal status: %q (error: %q)\n", status.Status, status.Error)
	}
}

func (c *cliApp) proposals(filter string) {
	proposals := c.fetchProposals()
	c.fetchedProposals = proposals

	filterMsg := ""
	if filter != "" {
		filterMsg = fmt.Sprintf("(filter: '%s')", filter)
	}
	info(fmt.Sprintf("Found %v proposals %s", len(proposals), filterMsg))

	for _, proposal := range proposals {
		country := proposal.ServiceDefinition.LocationOriginate.Country
		if country == "" {
			country = "Unknown"
		}

		var policies []string
		if proposal.AccessPolicies != nil {
			for _, policy := range *proposal.AccessPolicies {
				policies = append(policies, policy.ID)
			}
		}

		msg := fmt.Sprintf("- provider id: %v\ttype: %v\tcountry: %v\taccess policies: %v", proposal.ProviderID, proposal.ServiceType, country, strings.Join(policies, ","))

		if filter == "" ||
			strings.Contains(proposal.ProviderID, filter) ||
			strings.Contains(country, filter) {

			info(msg)
		}
	}
}

func (c *cliApp) fetchProposals() []contract.ProposalDTO {
	upperTimeBound := config.GetBigInt(config.FlagPaymentsConsumerPricePerMinuteUpperBound)
	lowerTimeBound := config.GetBigInt(config.FlagPaymentsConsumerPricePerMinuteLowerBound)
	upperGBBound := config.GetBigInt(config.FlagPaymentsConsumerPricePerGBUpperBound)
	lowerGBBound := config.GetBigInt(config.FlagPaymentsConsumerPricePerGBLowerBound)
	proposals, err := c.tequilapi.ProposalsByPrice(lowerTimeBound, upperTimeBound, lowerGBBound, upperGBBound)
	if err != nil {
		warn(err)
		return []contract.ProposalDTO{}
	}
	return proposals
}

func (c *cliApp) location() {
	location, err := c.tequilapi.OriginLocation()
	if err != nil {
		warn(err)
		return
	}

	info(fmt.Sprintf("Location: %s, %s (%s - %s)", location.City, location.Country, location.UserType, location.ISP))
}

func (c *cliApp) help() {
	info("Mysterium CLI commands:")
	fmt.Println(c.completer.Tree("  "))
}

// quit stops cli and client commands and exits application
func (c *cliApp) quit() {
	stop := utils.SoftKiller(c.Kill)
	stop()
}

func (c *cliApp) stopClient() {
	err := c.tequilapi.Stop()
	if err != nil {
		warn("Cannot stop client:", err)
	}
	success("Client stopped")
}

func (c *cliApp) version(argsString string) {
	fmt.Println(versionSummary)
}

func (c *cliApp) license(argsString string) {
	if argsString == "warranty" {
		fmt.Print(metadata.LicenseWarranty)
	} else if argsString == "conditions" {
		fmt.Print(metadata.LicenseConditions)
	} else {
		info("identities command:\n    warranty\n    conditions")
	}
}

func getIdentityOptionList(tequilapi *tequilapi_client.Client) func(string) []string {
	return func(line string) []string {
		var identities []string
		ids, err := tequilapi.GetIdentities()
		if err != nil {
			warn(err)
			return identities
		}
		for _, id := range ids {
			identities = append(identities, id.Address)
		}

		return identities
	}
}

func getProposalOptionList(proposals []contract.ProposalDTO) func(string) []string {
	return func(line string) []string {
		var providerIDS []string
		for _, proposal := range proposals {
			providerIDS = append(providerIDS, proposal.ProviderID)
		}
		return providerIDS
	}
}

func newAutocompleter(tequilapi *tequilapi_client.Client, proposals []contract.ProposalDTO) *readline.PrefixCompleter {
	connectOpts := []readline.PrefixCompleterInterface{
		readline.PcItem("dns=auto"),
		readline.PcItem("dns=provider"),
		readline.PcItem("dns=system"),
		readline.PcItem("dns=1.1.1.1"),
	}
	return readline.NewPrefixCompleter(
		readline.PcItem(
			"connect",
			readline.PcItemDynamic(
				getIdentityOptionList(tequilapi),
				readline.PcItemDynamic(
					getProposalOptionList(proposals),
					readline.PcItem("noop", connectOpts...),
					readline.PcItem("openvpn", connectOpts...),
					readline.PcItem("wireguard", connectOpts...),
				),
			),
		),
		readline.PcItem(
			"service",
			readline.PcItem("start", readline.PcItemDynamic(
				getIdentityOptionList(tequilapi),
				readline.PcItem("noop"),
				readline.PcItem("openvpn"),
				readline.PcItem("wireguard"),
			)),
			readline.PcItem("stop"),
			readline.PcItem("list"),
			readline.PcItem("status"),
			readline.PcItem("sessions"),
		),
		readline.PcItem(
			"identities",
			readline.PcItem("list"),
			readline.PcItem("get", readline.PcItemDynamic(getIdentityOptionList(tequilapi))),
			readline.PcItem("new"),
			readline.PcItem("unlock", readline.PcItemDynamic(getIdentityOptionList(tequilapi))),
			readline.PcItem("register", readline.PcItemDynamic(getIdentityOptionList(tequilapi))),
			readline.PcItem("topup", readline.PcItemDynamic(getIdentityOptionList(tequilapi))),
			readline.PcItem("beneficiary", readline.PcItemDynamic(getIdentityOptionList(tequilapi))),
			readline.PcItem("settle", readline.PcItemDynamic(getIdentityOptionList(tequilapi))),
		),
		readline.PcItem("status"),
		readline.PcItem(
			"stake",
			readline.PcItem("increase"),
			readline.PcItem("decrease"),
		),
		readline.PcItem("healthcheck"),
		readline.PcItem("nat"),
		readline.PcItem("proposals"),
		readline.PcItem("location"),
		readline.PcItem("disconnect"),
		readline.PcItem("mmn"),
		readline.PcItem("help"),
		readline.PcItem("quit"),
		readline.PcItem("stop"),
		readline.PcItem(
			"payout",
			readline.PcItem("set", readline.PcItemDynamic(getIdentityOptionList(tequilapi))),
		),
		readline.PcItem(
			"license",
			readline.PcItem("warranty"),
			readline.PcItem("conditions"),
		),
	)
}

func parseStartFlags(serviceType string, args ...string) (services.StartOptions, error) {
	var flags []cli.Flag
	config.RegisterFlagsServiceStart(&flags)
	config.RegisterFlagsServiceOpenvpn(&flags)
	config.RegisterFlagsServiceWireguard(&flags)
	config.RegisterFlagsServiceNoop(&flags)

	set := flag.NewFlagSet("", flag.ContinueOnError)
	for _, f := range flags {
		f.Apply(set)
	}
	if err := set.Parse(args); err != nil {
		return services.StartOptions{}, err
	}

	ctx := cli.NewContext(nil, set, nil)
	config.ParseFlagsServiceStart(ctx)
	config.ParseFlagsServiceOpenvpn(ctx)
	config.ParseFlagsServiceWireguard(ctx)
	config.ParseFlagsServiceNoop(ctx)

	return services.GetStartOptions(serviceType)
}<|MERGE_RESOLUTION|>--- conflicted
+++ resolved
@@ -177,11 +177,8 @@
 		{"license", c.license},
 		{"proposals", c.proposals},
 		{"service", c.service},
-<<<<<<< HEAD
 		{"stake", c.stake},
-=======
 		{"mmn", c.mmnApiKey},
->>>>>>> 537286e3
 	}
 
 	for _, cmd := range staticCmds {
