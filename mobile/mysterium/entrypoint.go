--- conflicted
+++ resolved
@@ -62,11 +62,8 @@
 	connectionStatusChangeCallback ConnectionStatusChangeCallback
 	proposalsManager               *proposalsManager
 	unlockedIdentity               identity.Identity
-<<<<<<< HEAD
 	accountant                     identity.Identity
-=======
 	feedbackReporter               *feedback.Reporter
->>>>>>> c9a7e6ba
 }
 
 // MobileNetworkOptions alias for node.OptionsNetwork to be visible from mobile framework
@@ -180,11 +177,8 @@
 		eventBus:           di.EventBus,
 		connectionRegistry: di.ConnectionRegistry,
 		statisticsTracker:  di.StatisticsTracker,
-<<<<<<< HEAD
 		accountant:         identity.FromAddress(metadata.TestnetDefinition.AccountantID),
-=======
 		feedbackReporter:   di.Reporter,
->>>>>>> c9a7e6ba
 		proposalsManager: newProposalsManager(
 			di.DiscoveryFinder,
 			di.ProposalStorage,
@@ -298,13 +292,8 @@
 		DisableKillSwitch: req.DisableKillSwitch,
 		EnableDNS:         req.EnableDNS,
 	}
-<<<<<<< HEAD
 	if err := mb.connectionManager.Connect(identity.FromAddress(mb.unlockedIdentity.Address), mb.accountant, *proposal, connectOptions); err != nil {
-		return err
-=======
-	if err := mb.connectionManager.Connect(identity.FromAddress(mb.unlockedIdentity.Address), *proposal, connectOptions); err != nil {
 		return errors.Wrap(err, "could not connect")
->>>>>>> c9a7e6ba
 	}
 	return nil
 }
