--- conflicted
+++ resolved
@@ -51,13 +51,8 @@
 // Update updates specified fields of existing session by id
 func (repo *sessionStorage) Update(sessionID session.ID, TimeUpdated time.Time, dataStats stats.SessionStats) error {
 	// update two fields by sessionID
-<<<<<<< HEAD
 	se := Session{SessionID: sessionID, TimeUpdated: TimeUpdated, DataStats: dataStats}
-	return repo.storage.GetDB().Update(&se)
-=======
-	se := Session{SessionID: sessionID, Duration: duration, DataStats: dataStats}
 	return repo.storage.Update(&se)
->>>>>>> 3678e30a
 }
 
 // GetAll returns array of all sessions
