// Maps Ethereum account to dto.Identity.
// Currently creates a new eth account with password on CreateNewIdentity().

package identity

import (
	"github.com/ethereum/go-ethereum/accounts"
	"github.com/ethereum/go-ethereum/common"
	"github.com/pkg/errors"
	"strings"
)

type identityManager struct {
	keystoreManager keystoreInterface
}

func NewIdentityManager(keystore keystoreInterface) *identityManager {
	return &identityManager{
		keystoreManager: keystore,
	}
}

func accountToIdentity(account accounts.Account) Identity {
	identity := FromAddress(account.Address.Hex())
	return identity
}

func identityToAccount(identity Identity) accounts.Account {
	account := accounts.Account{
		Address: common.HexToAddress(identity.Address),
	}

	return account
}

func (idm *identityManager) CreateNewIdentity(passphrase string) (identity Identity, err error) {
	account, err := idm.keystoreManager.NewAccount(passphrase)
	if err != nil {
		return identity, err
	}

	return accountToIdentity(account), nil
}

func (idm *identityManager) GetIdentities() []Identity {
	accountList := idm.keystoreManager.Accounts()

	var ids = make([]Identity, len(accountList))
	for i, account := range accountList {
		ids[i] = accountToIdentity(account)
	}

	return ids
}

func (idm *identityManager) Unlock(identity Identity) error {
	keystoreManager := idm.keystoreManager
	accountExisting := identityToAccount(identity)

	account, err := keystoreManager.Find(accountExisting)
	if err != nil {
		return err
	}

	err = keystoreManager.Unlock(account, "")
	if err != nil {
		return err
	}

	return nil
}

<<<<<<< HEAD
func (idm *identityManager) IsUnlocked(identity Identity) bool {
	signer := idm.GetSigner(identity)

	_, err := signer.Sign([]byte("1"))
	if err == nil {
		return true
	}

	return false
}

func (idm *identityManager) GetSigner(identity Identity) signerInterface {
=======
func (idm *identityManager) GetSigner(identity Identity) Signer {
>>>>>>> ec7667eb
	return newSigner(idm.keystoreManager, identity)
}

func (idm *identityManager) GetIdentity(identityString string) (identity Identity, err error) {
	identityString = strings.ToLower(identityString)
	for _, identity := range idm.GetIdentities() {
		if strings.ToLower(identity.Address) == identityString {
			return identity, nil
		}
	}

	return identity, errors.New("identity not found")
}

func (idm *identityManager) HasIdentity(identityString string) bool {
	_, err := idm.GetIdentity(identityString)

	return err == nil
}<|MERGE_RESOLUTION|>--- conflicted
+++ resolved
@@ -70,7 +70,6 @@
 	return nil
 }
 
-<<<<<<< HEAD
 func (idm *identityManager) IsUnlocked(identity Identity) bool {
 	signer := idm.GetSigner(identity)
 
@@ -82,11 +81,8 @@
 	return false
 }
 
-func (idm *identityManager) GetSigner(identity Identity) signerInterface {
-=======
 func (idm *identityManager) GetSigner(identity Identity) Signer {
->>>>>>> ec7667eb
-	return newSigner(idm.keystoreManager, identity)
+	return NewSigner(idm.keystoreManager, identity)
 }
 
 func (idm *identityManager) GetIdentity(identityString string) (identity Identity, err error) {
